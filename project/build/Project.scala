import sbt._
import com.twitter.sbt._

class Project(info: ProjectInfo)
  extends StandardProject(info)
  with LibDirClasspath
  with SubversionPublisher
  with AdhocInlines
{
  override def compileOrder = CompileOrder.ScalaThenJava
  override def managedStyle = ManagedStyle.Maven
  override def disableCrossPaths = true
  override def subversionRepository =
    Some("http://svn.local.twitter.com/maven-public")

  val nettyRepo =
    ("repository.jboss.org"
     at "http://repository.jboss.org/nexus/content/groups/public/")
  val twitterRepo  = "twitter.com" at "http://maven.twttr.com/"
  val codehausRepo = "codehaus.org" at "http://repository.codehaus.org/"

  val netty        = "org.jboss.netty"      %  "netty"            % "3.2.3.Final"
  val thrift       = "thrift"               %  "libthrift"        % "0.5.0"
  val slf4jNop     = "org.slf4j"            %  "slf4j-nop"        % "1.5.2"
  val jackson      = "org.codehaus.jackson" %  "jackson-core-asl" % "1.6.1" withSources()

  // com.twitter deps:
<<<<<<< HEAD
  val ostrich = "com.twitter" % "ostrich" % "2.3.4-SNAPSHOT"
  val util    = "com.twitter" % "util"    % "1.3.2"
=======
  inline("com.twitter" % "ostrich" % "2.3.4-SNAPSHOT")
  inline("com.twitter" % "util"    % "1.3.2-SNAPSHOT")
>>>>>>> 70fded2c

  // ** test-only
  val mockito  = "org.mockito"             %  "mockito-all" % "1.8.5" % "test" withSources()
  val specs    = "org.scala-tools.testing" %  "specs_2.8.0" % "1.6.5" % "test" withSources()
  // val killdeer = "com.twitter"             %  "killdeer"    % "0.5.1" % "test"
}

trait LibDirClasspath extends StandardProject {
  def jarFileFilter: FileFilter = "*.jar"
  def libClasspath = descendents("lib", jarFileFilter)

	override def fullUnmanagedClasspath(config: Configuration) =
    super.fullUnmanagedClasspath(config) +++ libClasspath
}<|MERGE_RESOLUTION|>--- conflicted
+++ resolved
@@ -25,13 +25,8 @@
   val jackson      = "org.codehaus.jackson" %  "jackson-core-asl" % "1.6.1" withSources()
 
   // com.twitter deps:
-<<<<<<< HEAD
   val ostrich = "com.twitter" % "ostrich" % "2.3.4-SNAPSHOT"
-  val util    = "com.twitter" % "util"    % "1.3.2"
-=======
-  inline("com.twitter" % "ostrich" % "2.3.4-SNAPSHOT")
-  inline("com.twitter" % "util"    % "1.3.2-SNAPSHOT")
->>>>>>> 70fded2c
+  val util    = "com.twitter" % "util"    % "1.3.3-SNAPSHOT"
 
   // ** test-only
   val mockito  = "org.mockito"             %  "mockito-all" % "1.8.5" % "test" withSources()
